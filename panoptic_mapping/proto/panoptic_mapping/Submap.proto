--- conflicted
+++ resolved
@@ -7,10 +7,7 @@
 message SubmapProto {
   optional int32 instance_id = 1;
   optional int32 class_id = 6;
-<<<<<<< HEAD
-=======
   optional int32 panoptic_label = 7;
->>>>>>> 536634d9
 
   optional uint32 num_blocks = 2;
   optional float voxel_size = 3;
