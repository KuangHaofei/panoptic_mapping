#ifndef PANOPTIC_MAPPING_PREPROCESSING_LABEL_HANDLER_H_
#define PANOPTIC_MAPPING_PREPROCESSING_LABEL_HANDLER_H_

#include <map>
#include <string>
#include <unordered_map>

#include <voxblox/core/color.h>

#include "panoptic_mapping/core/common.h"
#include "panoptic_mapping/core/submap.h"

namespace panoptic_mapping {

class LabelHandler {
 public:
<<<<<<< HEAD
  struct Label {
=======
  struct LabelEntry {
>>>>>>> 536634d9
    int segmentation_id = 0;
    int class_id = 0;
    PanopticLabel label = PanopticLabel::kUNKNOWN;
    std::string name = "UnInitializedName";
    voxblox::Color color;
  };

  LabelHandler() = default;

  // Setup.
  void readLabelsFromFile(const std::string& source_file);

  // This returns true if the id was found.
  bool segmentationIdExists(int segmentation_id) const;
  int getSegmentationIdFromMeshId(int mesh_id) const;

  // These acessors assume that the segmentation_id exists.
  int getClassID(int segmentation_id) const;
  bool isBackgroundClass(int segmentation_id) const;
  bool isInstanceClass(int segmentation_id) const;
  bool isUknownClass(int segmentation_id) const;
  bool isSpaceClass(int segmentation_id) const;
  PanopticLabel getPanopticLabel(int segmentation_id) const;
  const voxblox::Color& getColor(int segmentation_id) const;
  const std::string& getName(int segmentation_id) const;
  const LabelEntry& getLabelEntry(int segmentation_id) const;

 private:
  // List of the labels associated with each segmentation id.
  std::unordered_map<int, LabelEntry> labels_;
  std::unordered_map<int, int> mesh_to_instance_id_;
};

}  // namespace panoptic_mapping

#endif  // PANOPTIC_MAPPING_PREPROCESSING_LABEL_HANDLER_H_<|MERGE_RESOLUTION|>--- conflicted
+++ resolved
@@ -14,11 +14,7 @@
 
 class LabelHandler {
  public:
-<<<<<<< HEAD
-  struct Label {
-=======
   struct LabelEntry {
->>>>>>> 536634d9
     int segmentation_id = 0;
     int class_id = 0;
     PanopticLabel label = PanopticLabel::kUNKNOWN;
