--- conflicted
+++ resolved
@@ -18,24 +18,6 @@
 // integrator configs
 NaiveIntegrator::Config getNaiveIntegratorConfigFromRos(
     const ros::NodeHandle& nh);
-<<<<<<< HEAD
-
-ProjectiveIntegrator::Config getProjectiveIntegratorConfigFromRos(
-    const ros::NodeHandle& nh);
-
-// id tracker configs
-GroundTruthIDTracker::Config getGroundTruthIDTrackerConfigFromRos(
-    const ros::NodeHandle& nh);
-
-// visualizer configs
-SubmapVisualizer::Config getSubmapVisualizerConfigFromRos(
-    const ros::NodeHandle& nh);
-
-// registrator configs
-TsdfRegistrator::Config getTsdfRegistatorConfigFromRos(
-    const ros::NodeHandle& nh);
-=======
->>>>>>> 536634d9
 
 }  // namespace panoptic_mapping
 
